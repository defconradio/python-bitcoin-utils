# Copyright (C) 2018-2025 The python-bitcoin-utils developers
#
# This file is part of python-bitcoin-utils
#
# It is subject to the license terms in the LICENSE file found in the top-level
# directory of this distribution.
#
# No part of python-bitcoin-utils, including this file, may be copied, modified,
# propagated, or distributed except according to the terms contained in the
# LICENSE file.

import math
import hashlib
import struct
from typing import Optional, Union

from bitcoinutils.constants import (
    DEFAULT_TX_SEQUENCE,
    DEFAULT_TX_LOCKTIME,
    DEFAULT_TX_VERSION,
    NEGATIVE_SATOSHI,
    LEAF_VERSION_TAPSCRIPT,
    EMPTY_TX_SEQUENCE,
    SIGHASH_ALL,
    SIGHASH_NONE,
    SIGHASH_SINGLE,
    SIGHASH_ANYONECANPAY,
    TAPROOT_SIGHASH_ALL,
    ABSOLUTE_TIMELOCK_SEQUENCE,
    REPLACE_BY_FEE_SEQUENCE,
    TYPE_ABSOLUTE_TIMELOCK,
    TYPE_RELATIVE_TIMELOCK,
    TYPE_REPLACE_BY_FEE,
)
from bitcoinutils.script import Script
from bitcoinutils.utils import (
    encode_varint,
    tagged_hash,
    prepend_compact_size,
    h_to_b,
    b_to_h,
    parse_compact_size,
)


class TxInput:
    """Represents a transaction input.

    A transaction input requires a transaction id of a UTXO and the index of
    that UTXO.

    Attributes
    ----------
    txid : str
        the transaction id as a hex string (little-endian as displayed by
        tools)
    txout_index : int
        the index of the UTXO that we want to spend
    script_sig : list (strings)
        the script that satisfies the locking conditions (aka unlocking script)
    sequence : bytes
        the input sequence (for timelocks, RBF, etc.)

    Methods
    -------
    to_bytes()
        serializes TxInput to bytes
    copy()
        creates a copy of the object (classmethod)
    from_raw()
        instantiates object from raw hex input (classmethod)
    """

    def __init__(
        self,
        txid: str,
        txout_index: int,
        script_sig=Script([]),
        sequence: str | bytes = DEFAULT_TX_SEQUENCE,
    ) -> None:
        """See TxInput description"""

        # expected in the format used for displaying Bitcoin hashes
        self.txid = txid
        self.txout_index = txout_index
        self.script_sig = script_sig

        # if user provided a sequence it would be as string (for now...)
        if isinstance(sequence, str):
            self.sequence = h_to_b(sequence)
        else:
            self.sequence = sequence

    def to_bytes(self) -> bytes:
        """Serializes to bytes"""

        # Internally Bitcoin uses little-endian byte order as it improves
        # speed. Hashes are defined and implemented as big-endian thus
        # those are transmitted in big-endian order. However, when hashes are
        # displayed Bitcoin uses little-endian order because it is sometimes
        # convenient to consider hashes as little-endian integers (and not
        # strings)
        # - note that we reverse the byte order for the tx hash since the string
        #   was displayed in little-endian!
        # - note that python's struct uses little-endian by default
        txid_bytes = h_to_b(self.txid)[::-1]
        txout_bytes = struct.pack("<L", self.txout_index)

        # check if coinbase input add manually to avoid adding the script size,
        # pushdata, etc since it is just raw data used by the miner (extra nonce,
        # mining pool, etc.)
        if self.txid == 64 * "0":
            script_sig_bytes = h_to_b(
                self.script_sig.script[0]
            )  # coinbase has a single element as script_sig
        # normal input
        else:
            script_sig_bytes = self.script_sig.to_bytes()

        data = (
            txid_bytes
            + txout_bytes
            + encode_varint(len(script_sig_bytes))
            + script_sig_bytes
            + self.sequence
        )
        return data

    def __str__(self):
        return str(
            {
                "txid": self.txid,
                "txout_index": self.txout_index,
                "script_sig": self.script_sig,
                "sequence": self.sequence.hex(),
            }
        )

    def __repr__(self):
        return self.__str__()

    @staticmethod
    def from_raw(
        txinputrawhex: Union[str, bytes], cursor: int = 0, has_segwit: bool = False
    ):
        """
        Imports a TxInput from a Transaction's hexadecimal data

        Attributes
        ----------
        txinputrawhex : string (hex)
            The hexadecimal raw string of the Transaction
        cursor : int
            The cursor of which the algorithm will start to read the data
        has_segwit : boolean
            Is the Tx Input segwit or not
        """
        if isinstance(txinputrawhex, str):
            txinputraw = h_to_b(txinputrawhex)
        elif isinstance(txinputrawhex, bytes):
            txinputraw = txinputrawhex
        else:
            raise TypeError("Input must be a hexadecimal string or bytes")

        # Unpack transaction ID (hash) in bytes and output index
        txid, vout = struct.unpack_from("<32sI", txinputraw, cursor)
        txid = txid[::-1]  # Reverse to match usual hexadecimal order
        cursor += 36  # 32 bytes for txid and 4 bytes for vout

        # Read the unlocking script size using parse_compact_size
        unlocking_script_size, size = parse_compact_size(txinputraw[cursor:])
        cursor += size

        # Read the unlocking script in bytes
        unlocking_script = struct.unpack_from(
            f"{unlocking_script_size}s", txinputraw, cursor
        )[0]
        cursor += unlocking_script_size

        # Read the sequence number in bytes
        (sequence,) = struct.unpack_from("<4s", txinputraw, cursor)
        cursor += 4

        # If coinbase input (utxo will be all zeros), handle script differently
        if txid.hex() == "00" * 32:
            script_sig = Script(
                [unlocking_script.hex()]
            )  # Treat as single element for coinbase
        else:
            script_sig = Script.from_raw(unlocking_script.hex(), has_segwit=has_segwit)

        # Create the TxInput instance
        tx_input = TxInput(
            txid=txid.hex(), txout_index=vout, script_sig=script_sig, sequence=sequence
        )

        return tx_input, cursor

    @classmethod
    def copy(cls, txin: "TxInput") -> "TxInput":
        """Deep copy of TxInput"""

        return cls(txin.txid, txin.txout_index, txin.script_sig, txin.sequence)


class TxWitnessInput:
    """A list of the witness items required to satisfy the locking conditions
       of a segwit input (aka witness stack).

    Attributes
    ----------
    stack : list
        the witness items (hex str) list

    Methods
    -------
    to_bytes()
        returns a serialized byte version of the witness items list
    copy()
        creates a copy of the object (classmethod)
    """

    def __init__(self, stack: list[str]) -> None:
        """See description"""

        self.stack = stack

    def to_bytes(self) -> bytes:
        """Converts to bytes"""
        stack_bytes = b""
        for item in self.stack:
            # witness items can only be data items (hex str)
            item_bytes = prepend_compact_size(h_to_b(item))
            stack_bytes += item_bytes

        return stack_bytes

    @classmethod
    def copy(cls, txwin: "TxWitnessInput") -> "TxWitnessInput":
        """Deep copy of TxWitnessInput"""

        return cls(txwin.stack)

    def __str__(self) -> str:
        return str(
            {
                "witness_items": self.stack,
            }
        )

    def __repr__(self) -> str:
        return self.__str__()


class TxOutput:
    """Represents a transaction output

    Attributes
    ----------
    amount : int
        the value we want to send to this output in satoshis
    script_pubkey : Script
        the script that will lock this amount

    Methods
    -------
    to_bytes()
        serializes TxInput to bytes
    copy()
        creates a copy of the object (classmethod)
    from_raw()
        instantiates object from raw hex output (classmethod)
    """

    def __init__(self, amount: int, script_pubkey: Script) -> None:
        """See TxOutput description"""

        if not isinstance(amount, int):
            raise TypeError("Amount needs to be in satoshis as an integer")

        self.amount = amount
        self.script_pubkey = script_pubkey

    def to_bytes(self) -> bytes:
        """Serializes to bytes"""

        # internally all little-endian except hashes
        # note struct uses little-endian by default

        amount_bytes = struct.pack("<q", self.amount)
        script_bytes = self.script_pubkey.to_bytes()
        data = amount_bytes + encode_varint(len(script_bytes)) + script_bytes
        return data

    @staticmethod
    def from_raw(
        txoutputrawhex: Union[str, bytes], cursor: int = 0, has_segwit: bool = False
    ):
        """
        Imports a TxOutput from a Transaction's hexadecimal data

        Attributes
        ----------
        txoutputrawhex : string (hex)
            The hexadecimal raw string of the Transaction
        cursor : int
            The cursor of which the algorithm will start to read the data
        has_segwit : boolean
            Is the Tx Output segwit or not
        """
        if isinstance(txoutputrawhex, str):
            txoutputraw = h_to_b(txoutputrawhex)
        elif isinstance(txoutputrawhex, bytes):
            txoutputraw = txoutputrawhex
        else:
            raise TypeError("Input must be a hexadecimal string or bytes")
<<<<<<< HEAD
=======

>>>>>>> a7d2e0ef

        # Unpack the amount of the TxOutput directly in bytes
        amount_format = "<Q"  # Little-endian unsigned long long (8 bytes)
        (amount,) = struct.unpack_from(amount_format, txoutputraw, cursor)
        cursor += struct.calcsize(amount_format)

        # Read the locking script size using parse_compact_size
        lock_script_size, size = parse_compact_size(txoutputraw[cursor:])
        cursor += size

        # Read the locking script
        script_format = f"{lock_script_size}s"
        (lock_script,) = struct.unpack_from(script_format, txoutputraw, cursor)
        cursor += lock_script_size

        # Create the TxOutput instance
        tx_output = TxOutput(
            amount=amount,
            script_pubkey=Script.from_raw(lock_script.hex(), has_segwit=has_segwit),
        )

        return tx_output, cursor

    def __str__(self) -> str:
        return str({"amount": self.amount, "script_pubkey": self.script_pubkey})

    def __repr__(self) -> str:
        return self.__str__()

    @classmethod
    def copy(cls, txout: "TxOutput") -> "TxOutput":
        """Deep copy of TxOutput"""

        return cls(txout.amount, txout.script_pubkey)


class Sequence:
    """Helps setting up appropriate sequence. Used to provide the sequence to
    transaction inputs and to scripts.

    Attributes
    ----------
    value : int
        The value of the block height or the 512 seconds increments
    seq_type : int
        Specifies the type of sequence (TYPE_RELATIVE_TIMELOCK |
        TYPE_ABSOLUTE_TIMELOCK | TYPE_REPLACE_BY_FEE
    is_type_block : bool
        If type is TYPE_RELATIVE_TIMELOCK then this specifies its type
        (block height or 512 secs increments)

    Methods
    -------
    for_input_sequence()
        Serializes the relative sequence as required in a transaction
    for_script()
        Returns the appropriate integer for a script; e.g. for relative timelocks

    Raises
    ------
    ValueError
        if the value is not within range of 2 bytes.
    """

    def __init__(self, seq_type: int, value: int, is_type_block: bool = True) -> None:
        self.seq_type = seq_type
        self.value = value

        assert self.value is not None

        if self.seq_type == TYPE_RELATIVE_TIMELOCK and (
            self.value < 1 or self.value > 0xFFFF
        ):
            raise ValueError("Sequence should be between 1 and 65535")
        self.is_type_block = is_type_block

    def for_input_sequence(self) -> Optional[str | bytes]:
        """Creates a relative timelock sequence value as expected from
        TxInput sequence attribute"""
        if self.seq_type == TYPE_ABSOLUTE_TIMELOCK:
            return ABSOLUTE_TIMELOCK_SEQUENCE

        elif self.seq_type == TYPE_REPLACE_BY_FEE:
            return REPLACE_BY_FEE_SEQUENCE

        elif self.seq_type == TYPE_RELATIVE_TIMELOCK:
            # most significant bit is already 0 so relative timelocks are enabled
            seq = 0
            # if not block height type set 23 bit
            if not self.is_type_block:
                seq |= 1 << 22
            # set the value
            seq |= self.value
            seq_bytes = seq.to_bytes(4, byteorder="little")
            return seq_bytes

        return None

    def for_script(self) -> int:
        """Creates a relative/absolute timelock sequence value as expected in scripts"""
        if self.seq_type == TYPE_REPLACE_BY_FEE:
            raise ValueError("RBF is not to be included in a script.")

        script_integer = self.value

        # if not block-height type then set 23 bit
        if self.seq_type == TYPE_RELATIVE_TIMELOCK and not self.is_type_block:
            script_integer |= 1 << 22

        return script_integer


class Locktime:
    """Helps setting up appropriate locktime.

    Attributes
    ----------
    value : int
        The value of the block height or the Unix epoch (seconds from 1 Jan
        1970 UTC)

    Methods
    -------
    for_transaction()
        Serializes the locktime as required in a transaction

    Raises
    ------
    ValueError
        if the value is not within range of 2 bytes.
    """

    def __init__(self, value: int) -> None:
        self.value = value

    def for_transaction(self) -> bytes:
        """Creates a timelock as expected from Transaction"""

        locktime_bytes = self.value.to_bytes(4, byteorder="little")
        return locktime_bytes


class Transaction:
    """Represents a Bitcoin transaction

    Attributes
    ----------
    inputs : list (TxInput)
        A list of all the transaction inputs
    outputs : list (TxOutput)
        A list of all the transaction outputs
    locktime : bytes
        The transaction's locktime parameter
    version : bytes
        The transaction version
    has_segwit : bool
        Specifies a tx that includes segwit inputs
    witnesses : list (TxWitnessInput)
        The witness structure that corresponds to the inputs


    Methods
    -------
    to_bytes()
        Serializes Transaction to bytes
    to_hex()
        converts result of to_bytes to hexadecimal string
    serialize()
        converts result of to_bytes to hexadecimal string
    from_raw()
        Instantiates a Transaction from serialized raw hexadacimal data (classmethod)
    get_txid()
        Calculates txid and returns it
    get_wtxid()
        Calculates tx hash (wtxid) and returns it
    get_size()
        Calculates the tx size
    get_vsize()
        Calculates the tx segwit size
    copy()
        creates a copy of the object (classmethod)
    set_witness(txin_index, witness)
        sets the witness for a particular input index
    get_transaction_digest(txin_index, script, sighash)
        returns the transaction input's digest that is to be signed according
    get_transaction_segwit_digest(txin_index, script, amount, sighash)
        returns the transaction input's segwit digest that is to be signed
        according to sighash
    get_transaction_taproot_digest(txin_index, script_pubkeys, amounts, ext_flag,
            script, leaf_ver, sighash)
        returns the transaction input's taproot digest that is to be signed
        according to sighash
    """

    def __init__(
        self,
        inputs: Optional[list[TxInput]] = None,
        outputs: Optional[list[TxOutput]] = None,
        locktime: str | bytes = DEFAULT_TX_LOCKTIME,
        version: bytes = DEFAULT_TX_VERSION,
        has_segwit: bool = False,
        witnesses: Optional[list[TxWitnessInput]] = None,
    ) -> None:
        """See Transaction description"""

        # make sure default argument for inputs, outputs and witnesses is an empty list
        if inputs is None:
            inputs = []
        if outputs is None:
            outputs = []
        if witnesses is None:
            witnesses = []

        self.inputs = inputs
        self.outputs = outputs
        self.has_segwit = has_segwit
        self.witnesses = witnesses

        # if user provided a locktime it would be as string (for now...)
        if isinstance(locktime, str):
            self.locktime = h_to_b(locktime)
        else:
            self.locktime = locktime

        self.version = version

    @staticmethod
    def from_raw(rawtxhex: Union[str, bytes]):
        """
        Imports a Transaction from hexadecimal data.

        Attributes
        ----------
        rawtxhex : string (hex)
            The hexadecimal raw string of the Transaction.
        """
        if isinstance(rawtxhex, str):
            rawtx = h_to_b(rawtxhex)
        elif isinstance(rawtxhex, bytes):
            rawtx = rawtxhex
        else:
            raise TypeError("Input must be a hexadecimal string or bytes")
<<<<<<< HEAD
=======

>>>>>>> a7d2e0ef

        # Read version (4 bytes)
        version = rawtx[0:4]
        cursor = 4

        # Detect and handle SegWit
        has_segwit = False
        if rawtx[cursor : cursor + 2] == b"\x00\x01":
            has_segwit = True
            cursor += 2  # Skipping past the marker and flag bytes

        # Read the number of inputs
        n_inputs, size = parse_compact_size(rawtx[cursor:])
        cursor += size
        inputs = []

        # Read inputs
        for _ in range(n_inputs):
            inp, cursor = TxInput.from_raw(rawtx.hex(), cursor, has_segwit)
            inputs.append(inp)

        # Read the number of outputs using parse_compact_size
        n_outputs, size = parse_compact_size(rawtx[cursor:])
        cursor += size
        outputs = []

        # Read outputs
        for _ in range(n_outputs):
            output, cursor = TxOutput.from_raw(rawtx.hex(), cursor, has_segwit)
            outputs.append(output)

        # Handle witnesses if SegWit is enabled and if they are present i.e. if
        # remaining payload length is greater than last tx field length (locktime)
        has_witness_field = True if len(rawtx) - cursor > 4 else False
        witnesses = []
        if has_segwit and has_witness_field:
            for _ in range(n_inputs):
                n_items, size = parse_compact_size(rawtx[cursor:])
                cursor += size
                witnesses_tmp = []
                for _ in range(n_items):
                    item_size, size = parse_compact_size(rawtx[cursor:])
                    cursor += size
                    witness_data = rawtx[cursor : cursor + item_size]
                    cursor += item_size
                    witnesses_tmp.append(witness_data.hex())
                if witnesses_tmp:
                    witnesses.append(TxWitnessInput(stack=witnesses_tmp))

        # Read locktime (4 bytes)
        locktime = rawtx[cursor : cursor + 4]

        # Returning the Transaction object
        return Transaction(
            inputs=inputs,
            outputs=outputs,
            version=version,
            locktime=locktime,
            has_segwit=has_segwit,
            witnesses=witnesses,
        )

    def __str__(self) -> str:
        return str(
            {
                "inputs": self.inputs,
                "outputs": self.outputs,
                "has_segwit": self.has_segwit,
                "witnesses": self.witnesses,
                "locktime": self.locktime.hex(),
                "version": self.version.hex(),
            }
        )

    def __repr__(self) -> str:
        return self.__str__()

    @classmethod
    def copy(cls, tx: "Transaction") -> "Transaction":
        """Deep copy of Transaction"""

        ins = [TxInput.copy(txin) for txin in tx.inputs]
        outs = [TxOutput.copy(txout) for txout in tx.outputs]
        wits = [TxWitnessInput.copy(witness) for witness in tx.witnesses]
        return cls(ins, outs, tx.locktime, tx.version, tx.has_segwit, wits)

    # this sets empty witness slots (if necessary)
    # makes length of witness equal to the number of inputs, to prevent expliclty defining empty witness inputs
    # for non segwit inputs
    def set_witness(self, txin_index: int, witness: TxWitnessInput):
        """Safely set a witness at the specified index"""
        if not self.has_segwit:
            raise RuntimeError(
                "Transaction should be segwit in order to set segwit slots"
            )
        witness_len = len(self.witnesses)
        input_len = len(self.inputs)
        if witness_len < input_len:
            # append empty witness inputs if input_len>witness_len
            for _ in range(input_len - witness_len):
                self.witnesses.append(TxWitnessInput([]))

        if txin_index < 0 or txin_index >= len(self.inputs):
            raise IndexError("txin_index out of range")
        self.witnesses[txin_index] = witness

    def get_transaction_digest(
        self, txin_index: int, script: Script, sighash: int = SIGHASH_ALL
    ):
        """Returns the transaction's digest for signing.
        https://en.bitcoin.it/wiki/OP_CHECKSIG

        |  SIGHASH types (see constants.py):
        |      SIGHASH_ALL - signs all inputs and outputs (default)
        |      SIGHASH_NONE - signs all of the inputs
        |      SIGHASH_SINGLE - signs all inputs but only txin_index output
        |      SIGHASH_ANYONECANPAY (only combined with one of the above)
        |      - with ALL - signs all outputs but only txin_index input
        |      - with NONE - signs only the txin_index input
        |      - with SINGLE - signs txin_index input and output

        Attributes
        ----------
        txin_index : int
            The index of the input that we wish to sign
        script : list (string)
            The scriptPubKey of the UTXO that we want to spend
        sighash : int
            The type of the signature hash to be created
        """

        # clone transaction to modify without messing up the real transaction
        tmp_tx = Transaction.copy(self)

        # make sure all input scriptSigs are empty
        for txin in tmp_tx.inputs:
            txin.script_sig = Script([])

        #
        # TODO Deal with (delete?) script's OP_CODESEPARATORs, if any
        # Very early versions of Bitcoin were using a different design for
        # scripts that were flawed. OP_CODESEPARATOR has no purpose currently
        # but we could not delete it for compatibility purposes. If it exists
        # in a script it needs to be removed.
        #

        # the temporary transaction's scriptSig needs to be set to the
        # scriptPubKey of the UTXO we are trying to spend - this is required to
        # get the correct transaction digest (which is then signed)
        tmp_tx.inputs[txin_index].script_sig = script

        #
        # by default we sign all inputs/outputs (SIGHASH_ALL is used)
        #

        # whether 0x0n or 0x8n, bitwise AND'ing will result to n
        if (sighash & 0x1F) == SIGHASH_NONE:
            # do not include outputs in digest (i.e. do not sign outputs)
            tmp_tx.outputs = []

            # do not include sequence of other inputs (zero them for digest)
            # which means that they can be replaced
            for i in range(len(tmp_tx.inputs)):
                if i != txin_index:
                    tmp_tx.inputs[i].sequence = EMPTY_TX_SEQUENCE

        elif (sighash & 0x1F) == SIGHASH_SINGLE:
            # only sign the output that corresponds to txin_index

            if txin_index >= len(tmp_tx.outputs):
                raise ValueError(
                    "Transaction index is greater than the \
                                 available outputs"
                )

            # keep only output that corresponds to txin_index -- delete all outputs
            # after txin_index and zero out all outputs upto txin_index
            txout = tmp_tx.outputs[txin_index]
            tmp_tx.outputs = []
            for i in range(txin_index):
                tmp_tx.outputs.append(TxOutput(NEGATIVE_SATOSHI, Script([])))
            tmp_tx.outputs.append(txout)

            # do not include sequence of other inputs (zero them for digest)
            # which means that they can be replaced
            for i in range(len(tmp_tx.inputs)):
                if i != txin_index:
                    tmp_tx.inputs[i].sequence = EMPTY_TX_SEQUENCE

        # bitwise AND'ing 0x8n to 0x80 will result to true
        if sighash & SIGHASH_ANYONECANPAY:
            # ignore all other inputs from the signature which means that
            # anyone can add new inputs
            tmp_tx.inputs = [tmp_tx.inputs[txin_index]]

        # get the bytes of the temporary transaction
        tx_for_signing = tmp_tx.to_bytes(False)

        # add sighash bytes to be hashed
        # Note that although sighash is one byte it is hashed as a 4 byte value.
        # There is no real reason for this other than that the original implementation
        # of Bitcoin stored sighash as an integer (which serializes as a 4
        # bytes), i.e. it should be converted to one byte before serialization.
        # It is converted to 1 byte before serializing to send to the network
        tx_for_signing += struct.pack("<i", sighash)

        # create transaction digest -- note double hashing
        tx_digest = hashlib.sha256(hashlib.sha256(tx_for_signing).digest()).digest()

        return tx_digest

    def get_transaction_segwit_digest(
        self, txin_index: int, script: Script, amount: int, sighash: int = SIGHASH_ALL
    ):
        """Returns the segwit v0 transaction's digest for signing.
        https://github.com/bitcoin/bips/blob/master/bip-0143.mediawiki

             |  SIGHASH types (see constants.py):
             |      SIGHASH_ALL - signs all inputs and outputs (default)
             |      SIGHASH_NONE - signs all of the inputs
             |      SIGHASH_SINGLE - signs all inputs but only txin_index output
             |      SIGHASH_ANYONECANPAY (only combined with one of the above)
             |      - with ALL - signs all outputs but only txin_index input
             |      - with NONE - signs only the txin_index input
             |      - with SINGLE - signs txin_index input and output

             Attributes
             ----------
             txin_index : int
                 The index of the input that we wish to sign
             script : list (string)
                 The scriptCode (template) that corresponds to the segwit
                 transaction output type that we want to spend
             amount : int/float/Decimal
                 The amount of the UTXO to spend is included in the
                 signature for segwit (in satoshis)
             sighash : int
                 The type of the signature hash to be created
        """

        # defaults for BIP143
        hash_prevouts = b"\x00" * 32
        hash_sequence = b"\x00" * 32
        hash_outputs = b"\x00" * 32

        # acquiring the signature type
        basic_sig_hash_type = sighash & 0x1F
        anyone_can_pay = sighash & 0xF0 == SIGHASH_ANYONECANPAY
        sign_all = (basic_sig_hash_type != SIGHASH_SINGLE) and (
            basic_sig_hash_type != SIGHASH_NONE
        )

        # Hash all input
        if not anyone_can_pay:
            hash_prevouts = b""
            for txin in self.inputs:
                hash_prevouts += h_to_b(txin.txid)[::-1] + struct.pack(
                    "<I", txin.txout_index
                )

            hash_prevouts = hashlib.sha256(
                hashlib.sha256(hash_prevouts).digest()
            ).digest()

        # Hash all input sequence
        if not anyone_can_pay and sign_all:
            hash_sequence = b""
            for txin in self.inputs:
                hash_sequence += txin.sequence
            hash_sequence = hashlib.sha256(
                hashlib.sha256(hash_sequence).digest()
            ).digest()

        if sign_all:
            # Hash all output
            hash_outputs = b""
            for txout in self.outputs:
                amount_bytes = struct.pack("<q", txout.amount)
                script_bytes = txout.script_pubkey.to_bytes()
                hash_outputs += (
                    amount_bytes + struct.pack("B", len(script_bytes)) + script_bytes
                )
            hash_outputs = hashlib.sha256(
                hashlib.sha256(hash_outputs).digest()
            ).digest()
        elif basic_sig_hash_type == SIGHASH_SINGLE and txin_index < len(self.outputs):
            # Hash one output
            txout = self.outputs[txin_index]
            amount_bytes = struct.pack("<q", txout.amount)
            script_bytes = txout.script_pubkey.to_bytes()
            hash_outputs = (
                amount_bytes + struct.pack("B", len(script_bytes)) + script_bytes
            )
            hash_outputs = hashlib.sha256(
                hashlib.sha256(hash_outputs).digest()
            ).digest()

        # add sighash version
        tx_for_signing = self.version

        # add hash_prevouts and hash_sequence
        tx_for_signing += hash_prevouts + hash_sequence

        # add tx outpoint (utxo txid + index)
        # Correcting the struct.pack usage from "<L" to "<I" for explicit 4-byte packing
        txin = self.inputs[txin_index]
        tx_for_signing += h_to_b(txin.txid)[::-1] + struct.pack("<I", txin.txout_index)

        # add tx script code
        tx_for_signing += struct.pack("B", len(script.to_bytes()))
        tx_for_signing += script.to_bytes()

        # add txin amount
        tx_for_signing += struct.pack("<q", amount)

        # add tx sequence
        tx_for_signing += txin.sequence

        # add txouts hash
        tx_for_signing += hash_outputs

        # add locktime
        tx_for_signing += self.locktime

        # add sighash type
        tx_for_signing += struct.pack("<i", sighash)

        return hashlib.sha256(hashlib.sha256(tx_for_signing).digest()).digest()

    # TODO Update doc with TAPROOT_SIGHASH_ALL
    # clean prints after finishing other sighashes
    def get_transaction_taproot_digest(
        self,
        txin_index: int,
        script_pubkeys: list[Script],
        amounts,
        ext_flag=0,
        script=Script([]),
        leaf_ver=LEAF_VERSION_TAPSCRIPT,
        sighash=TAPROOT_SIGHASH_ALL,
    ):
        """Returns the segwit v1 (taproot) transaction's digest for signing.
        https://github.com/bitcoin/bips/blob/master/bip-0341.mediawiki
        Also consult Bitcoin Core code at: https://github.com/bitcoin/bitcoin/blob/29c36f070618ea5148cd4b2da3732ee4d37af66b/src/script/interpreter.cpp#L1478
        And: https://github.com/bitcoin/bitcoin/blob/b5f33ac1f82aea290b4653af36ac2ad1bf1cce7b/test/functional/test_framework/script.py

             |  SIGHASH types (see constants.py):
             |      TAPROOT_SIGHASH_ALL - signs all inputs and outputs (default)
             |      SIGHASH_ALL - signs all inputs and outputs
             |      SIGHASH_NONE - signs all of the inputs
             |      SIGHASH_SINGLE - signs all inputs but only txin_index output
             |      SIGHASH_ANYONECANPAY (only combined with one of the above)
             |      - with ALL - signs all outputs but only txin_index input
             |      - with NONE - signs only the txin_index input
             |      - with SINGLE - signs txin_index input and output

             Attributes
             ----------
             txin_index : int
                 The index of the input that we wish to sign
             script_pubkeys : list(Script)
                 The scriptPubkeys that correspond to all the inputs/UTXOs
             amounts : int/float/Decimal
                 The amounts that correspond to all the inputs/UTXOs
             ext_flag : int
                 Extension mechanism, default is 0; 1 is for script spending (BIP342)
             script : Script object
                 The script that we are spending (ext_flag=1)
             leaf_ver : int
                 The script version, LEAF_VERSION_TAPSCRIPT for the default tapscript
             sighash : int
                 The type of the signature hash to be created
        """

        # clone transaction to modify without messing up the real transaction
        # tmp_tx is not really used for its to_bytes() here
        # TODO we could use self directly to access fields
        tmp_tx = Transaction.copy(self)

        # acquiring the signature type
        # sign_all = sig_hash & 0x03 == SIGHASH_ALL
        sighash_none = sighash & 0x03 == SIGHASH_NONE
        sighash_single = sighash & 0x03 == SIGHASH_SINGLE
        anyone_can_pay = sighash & 0x80 == SIGHASH_ANYONECANPAY

        # add epoch
        tx_for_signing = bytes([0])

        # add sighash type
        tx_for_signing += bytes([sighash])

        # add sighash version
        tx_for_signing += self.version

        # add locktime
        tx_for_signing += self.locktime

        # defaults
        hash_prevouts = b""
        hash_amounts = b""
        hash_script_pubkeys = b""
        hash_sequences = b""
        hash_outputs = b""

        # Data about the transaction
        if not anyone_can_pay:
            # print('1')
            # the SHA256 of the serialization of all input outpoints
            for txin in tmp_tx.inputs:
                hash_prevouts += h_to_b(txin.txid)[::-1] + struct.pack(
                    "<I",
                    txin.txout_index,
                )
            hash_prevouts = hashlib.sha256(hash_prevouts).digest()
            tx_for_signing += hash_prevouts

            # the SHA256 of the serialization of all input amounts
            for a in amounts:
                hash_amounts += a.to_bytes(8, "little")
            hash_amounts = hashlib.sha256(hash_amounts).digest()
            tx_for_signing += hash_amounts

            # the SHA256 of all spent outputs' scriptPubKeys
            for scr in script_pubkeys:
                s = scr.to_hex()
                script_len = int(len(s) / 2)
                hash_script_pubkeys += bytes([script_len]) + h_to_b(s)
            hash_script_pubkeys = hashlib.sha256(hash_script_pubkeys).digest()
            tx_for_signing += hash_script_pubkeys

            # the SHA256 of the serialization of all input nSequence
            for txin in tmp_tx.inputs:
                hash_sequences += txin.sequence
            hash_sequences = hashlib.sha256(hash_sequences).digest()
            tx_for_signing += hash_sequences

        if not (sighash_none or sighash_single):
            # print('2')
            for txout in tmp_tx.outputs:
                amount_bytes = struct.pack("<Q", txout.amount)
                script_bytes = txout.script_pubkey.to_bytes()
                hash_outputs += (
                    amount_bytes + struct.pack("B", len(script_bytes)) + script_bytes
                )
            hash_outputs = hashlib.sha256(hash_outputs).digest()
            tx_for_signing += hash_outputs

        # Data about this input
        spend_type = ext_flag * 2 + 0  # 0 for hard-coded - no annex_present

        tx_for_signing += bytes([spend_type])

        if anyone_can_pay:
            # print('3')
            txin = tmp_tx.inputs[txin_index]
            # convert txid to big-endian first
            tx_for_signing += h_to_b(txin.txid)[::-1] + struct.pack(
                "<I",
                txin.txout_index,
            )

            tx_for_signing += amounts[txin_index].to_bytes(8, "little")

            script_pubkey = script_pubkeys[txin_index].to_hex()
            script_len = int(len(script_pubkey) / 2)
            tx_for_signing += bytes([script_len]) + h_to_b(script_pubkey)

            tx_for_signing += txin.sequence
        else:
            # print('4')
            tx_for_signing += txin_index.to_bytes(4, "little")

        # TODO if annex is present it should be added here
        # length of annex should use compact_size

        # Data about this output
        if sighash_single:
            # print('5')
            txout = tmp_tx.outputs[txin_index]
            amount_bytes = struct.pack("<Q", txout.amount)
            script_bytes = txout.script_pubkey.to_bytes()
            hash_output = (
                amount_bytes + struct.pack("B", len(script_bytes)) + script_bytes
            )
            tx_for_signing += hashlib.sha256(hash_output).digest()

        if ext_flag == 1:  # script spending path (Signature Message Extension BIP-342)
            # committing the tapleaf hash - makes it safe to reuse keys for separate
            # scripts in the same output
            leaf_ver = (
                LEAF_VERSION_TAPSCRIPT  # pass as a parameter if a new version comes
            )
            tx_for_signing += tagged_hash(
                bytes([leaf_ver]) + prepend_compact_size(script.to_bytes()), "TapLeaf"
            )

            # key version - type of public key used for this signature, currently only 0
            tx_for_signing += bytes([0])

            # code separator position - records position of when the last
            # OP_CODESEPARATOR was executed; not supported for now, we always
            # use 0xffffffff
            tx_for_signing += b"\xff\xff\xff\xff"

        # tag hash the digest and return
        return tagged_hash(tx_for_signing, "TapSighash")

    def to_bytes(self, has_segwit: bool) -> bytes:
        """Serializes to bytes"""

        data = self.version
        # we just check the flag and not actual witnesses so that
        # the unsigned transactions also have the segwit marker/flag
        # TODO make sure that this does not cause problems and delete comment
        if has_segwit:  # and self.witnesses:
            # marker
            data += b"\x00"
            # flag
            data += b"\x01"

        txin_count_bytes = encode_varint(len(self.inputs))
        txout_count_bytes = encode_varint(len(self.outputs))
        data += txin_count_bytes
        for txin in self.inputs:
            data += txin.to_bytes()
        data += txout_count_bytes
        for txout in self.outputs:
            data += txout.to_bytes()
        if has_segwit:
            for witness in self.witnesses:
                # add witnesses script Count
                witnesses_count_bytes = encode_varint(len(witness.stack))
                data += witnesses_count_bytes
                data += witness.to_bytes()
        data += self.locktime
        return data

    def get_txid(self) -> str:
        """Hashes the serialized (bytes) tx to get a unique id"""

        data = self.to_bytes(False)
        hash = hashlib.sha256(hashlib.sha256(data).digest()).digest()
        # note that we reverse the hash for display purposes
        return b_to_h(hash[::-1])

    def get_wtxid(self) -> str:
        """Hashes the serialized (bytes) tx including segwit marker and witnesses"""

        return self._get_hash()

    def _get_hash(self) -> str:
        """Hashes the serialized (bytes) tx including segwit marker and witnesses"""

        data = self.to_bytes(self.has_segwit)
        hash = hashlib.sha256(hashlib.sha256(data).digest()).digest()
        # note that we reverse the hash for display purposes
        return b_to_h(hash[::-1])

    def get_size(self) -> int:
        """Gets the size of the transaction"""

        return len(self.to_bytes(self.has_segwit))

    def get_vsize(self) -> int:
        """Gets the virtual size of the transaction.

        For non-segwit txs this is identical to get_size(). For segwit txs the
        marker and witnesses length needs to be reduced to 1/4 of its original
        length. Thus it is substructed from size and then it is divided by 4
        before added back to size to produce vsize (always rounded up).

        https://en.bitcoin.it/wiki/Weight_units
        """
        # return size if non segwit
        if not self.has_segwit:
            return self.get_size()

        marker_size = 2

        wit_size = 0
        data = b""

        # count witnesses data
        for witness in self.witnesses:
            # add witnesses stack count
            witnesses_count_bytes = chr(len(witness.stack)).encode()
            data += witnesses_count_bytes
            data += witness.to_bytes()
        wit_size = len(data)

        size = self.get_size() - (marker_size + wit_size)
        vsize = size + (marker_size + wit_size) / 4

        return int(math.ceil(vsize))

    def to_hex(self) -> str:
        """Converts object to hexadecimal string"""

        return b_to_h(self.to_bytes(self.has_segwit))

    def serialize(self) -> str:
        """Converts object to hexadecimal string"""

        return self.to_hex()


def main():
    pass


if __name__ == "__main__":
    main()<|MERGE_RESOLUTION|>--- conflicted
+++ resolved
@@ -314,10 +314,6 @@
             txoutputraw = txoutputrawhex
         else:
             raise TypeError("Input must be a hexadecimal string or bytes")
-<<<<<<< HEAD
-=======
-
->>>>>>> a7d2e0ef
 
         # Unpack the amount of the TxOutput directly in bytes
         amount_format = "<Q"  # Little-endian unsigned long long (8 bytes)
@@ -560,10 +556,6 @@
             rawtx = rawtxhex
         else:
             raise TypeError("Input must be a hexadecimal string or bytes")
-<<<<<<< HEAD
-=======
-
->>>>>>> a7d2e0ef
 
         # Read version (4 bytes)
         version = rawtx[0:4]
